#include <array>
#include <utility>

#include <SDL3/SDL.h>
#define SDL_MAIN_USE_CALLBACKS 1 //NOLINT(cppcoreguidelines-macro-usage)
#define SDL_MAIN_HANDLED 1 //NOLINT(cppcoreguidelines-macro-usage)
#include <SDL3/SDL_main.h>

#include "sdl_application_export.h"

#include "sdl/application.h"
#include "sdl/constexpr_map.h"
#include "sdl/event.h"
#include "sdl/event_router.h"
#include "sdl/exception.h"
#include "sdl/sdl.h"

#include <iostream>

#include "event_impl.h"

namespace sdl {

namespace {
  constexpr auto kAppResultArray = std::array{
      std::pair{AppResult::kContinue, SDL_APP_CONTINUE},
      std::pair{AppResult::kSuccess, SDL_APP_SUCCESS},
      std::pair{AppResult::kFailure, SDL_APP_FAILURE}
  };
  constexpr auto kAppResultMap = sdl::Map(kAppResultArray);

  constexpr auto kSdlResultArray = std::array{
      std::pair{SDL_APP_CONTINUE, AppResult::kContinue},
      std::pair{SDL_APP_SUCCESS, AppResult::kSuccess},
      std::pair{SDL_APP_FAILURE, AppResult::kFailure}
  };
  constexpr auto kSdlResultMap = sdl::Map(kSdlResultArray);
}  // namespace

// Exception-safe wrapper implementations
auto BaseApplication::safeInit() -> bool {
  try {
    return init();
  } catch (const sdl::Exception& e) {
    std::cerr << "SDL Error during initialization: " << e.what() << "\n";
    return false;
  } catch (const std::exception& e) {
    std::cerr << "Error during initialization: " << e.what() << "\n";
    return false;
  } catch (...) {
    std::cerr << "Unknown error during initialization\n";
    return false;
  }
}

auto BaseApplication::safeIterate() -> bool {
  try {
    return iterate();
  } catch (const sdl::Exception& e) {
    std::cerr << "SDL Error during game loop: " << e.what() << "\n";
    return false;
  } catch (const std::exception& e) {
    std::cerr << "Error during game loop: " << e.what() << "\n";
    return false;
  } catch (...) {
    std::cerr << "Unknown error during game loop\n";
    return false;
  }
}

auto BaseApplication::safeQuit() -> void {
  try {
    quit();
  } catch (const sdl::Exception& e) {
    std::cerr << "SDL Error during cleanup: " << e.what() << "\n";
  } catch (const std::exception& e) {
    std::cerr << "Error during cleanup: " << e.what() << "\n";
  } catch (...) {
    std::cerr << "Unknown error during cleanup\n";
  }
}

auto BaseApplication::getEventBus() -> std::shared_ptr<BaseEventBus> {
  return ApplicationRunner::getInstance().getEventBus();
}

auto BaseApplication::getEventRouter() -> std::shared_ptr<tools::EventRouter> {
  return ApplicationRunner::getInstance().getEventRouter();
}

// ApplicationRunner implementation
auto ApplicationRunner::registerApplication(std::unique_ptr<BaseApplication> app) -> void {
  getInstance()._application = std::move(app);
}

auto ApplicationRunner::run() -> int {
  return 0; // SDL will call our callbacks
}

auto ApplicationRunner::getInstance() -> ApplicationRunner& {
  static ApplicationRunner instance;
  return instance;
}

auto ApplicationRunner::getApplication() -> BaseApplication* {
  return _application.get();
}

auto ApplicationRunner::getEventBus() -> std::shared_ptr<BaseEventBus> {
  return _eventBus;
}

auto ApplicationRunner::getEventRouter() -> std::shared_ptr<tools::EventRouter> {
  return _eventRouter;
}

auto ApplicationRunner::initializeEventSystem() -> void {
  _eventBus = createSDLEventBus();
  _eventRouter = std::make_shared<tools::EventRouter>(_eventBus);
  
  // Connect EventBus to EventRouter via callback for platform events
  _eventBus->setRouteCallback(
    [this](std::unique_ptr<BaseEvent> event) -> void {
      if (_eventRouter) {
        _eventRouter->routeEvent(std::move(event));
      }
    });

  _eventBus->setSyncRouteCallback(
    [this](const BaseEvent& event) -> void {
      if (_eventRouter) {
        // Direct dispatch - no heap allocation
        _eventRouter->routeEvent(event);
      }
    });
}

auto ApplicationRunner::reset() -> void {
  _application.reset();
  _eventBus.reset();
  _eventRouter.reset();
  _sdl.reset();
  _services.clear();
}

// Service management implementation
auto ApplicationRunner::getOrCreateSDL() -> SDL& {
  if (!_sdl) {
    _sdl = std::make_unique<SDL>();
  }
  return *_sdl;
}

// BaseApplication service request implementation
auto BaseApplication::requestSDL() -> SDL& {
  return ApplicationRunner::getInstance().getOrCreateSDL();
}

}  // namespace sdl

// SDL Callback implementations - must match SDL's exact linkage specification
// On Windows, use pragma comment to export symbols without affecting linkage
#ifdef WIN32
#pragma comment(linker, "/EXPORT:SDL_AppInit")
#pragma comment(linker, "/EXPORT:SDL_AppIterate") 
#pragma comment(linker, "/EXPORT:SDL_AppEvent")
#pragma comment(linker, "/EXPORT:SDL_AppQuit")
#endif

extern "C" {

<<<<<<< HEAD
SDL_AppResult SDLCALL SDL_AppInit(void** appstate, [[maybe_unused]] int argc, [[maybe_unused]] char* argv[]) {
=======
SDL_APPLICATION_EXPORT SDL_AppResult SDLCALL SDL_AppInit(void** appstate, [[maybe_unused]] int argc, [[maybe_unused]] char* argv[]) {
>>>>>>> 87f3094f
  auto& runner = sdl::ApplicationRunner::getInstance();
  auto* app = runner.getApplication();
  
  if (app == nullptr) {
    return SDL_APP_FAILURE;
  }
  
  // Initialize event system (fixes the encapsulation issue)
  runner.initializeEventSystem();
  
  // Store runner reference in appstate
  *appstate = &runner;
  
  if (app->safeInit()) {
    return SDL_APP_CONTINUE;
  }
  return SDL_APP_FAILURE;
}

<<<<<<< HEAD
SDL_AppResult SDLCALL SDL_AppIterate(void* appstate) {
=======
SDL_APPLICATION_EXPORT SDL_AppResult SDLCALL SDL_AppIterate(void* appstate) {
>>>>>>> 87f3094f
  auto* runner = static_cast<sdl::ApplicationRunner*>(appstate);
  if (runner == nullptr) {
    return SDL_APP_SUCCESS;
  }
  
  auto* app = runner->getApplication();
  if (app == nullptr) {
    return SDL_APP_SUCCESS;
  }
  
  if (app->safeIterate()) {
    return SDL_APP_CONTINUE;
  }
  return SDL_APP_SUCCESS;
}

<<<<<<< HEAD
void SDLCALL SDL_AppQuit(void* appstate, [[maybe_unused]] SDL_AppResult result) {
=======
SDL_APPLICATION_EXPORT void SDLCALL SDL_AppQuit(void* appstate, [[maybe_unused]] SDL_AppResult result) {
>>>>>>> 87f3094f
  auto* runner = static_cast<sdl::ApplicationRunner*>(appstate);
  if (runner == nullptr) {
    return;
  }
  
  auto* app = runner->getApplication();
  if (app != nullptr) {
    app->safeQuit();
  }
  
  // Reset application state
  auto& instance = sdl::ApplicationRunner::getInstance();
  instance.reset();
}

<<<<<<< HEAD
SDL_AppResult SDLCALL SDL_AppEvent([[maybe_unused]] void* appstate, SDL_Event* event) {
=======
SDL_APPLICATION_EXPORT SDL_AppResult SDLCALL SDL_AppEvent([[maybe_unused]] void* appstate, SDL_Event* event) {
>>>>>>> 87f3094f
  if (event == nullptr) {
    return SDL_APP_CONTINUE;
  }
  
  // Route events through EventBus platform infrastructure
  auto& instance = sdl::ApplicationRunner::getInstance();
  if (auto eventBus = instance.getEventBus()) {
    // Use the type-safe injectEvent method - no casting needed!
    eventBus->injectEvent(*event, std::type_index(typeid(SDL_Event)));
  }
  
  // Handle quit events directly
  if (event->type == SDL_EVENT_QUIT) {
    return SDL_APP_SUCCESS;  // This will cause the app to quit
  }
  
  return SDL_APP_CONTINUE;
}

// SDL callback functions exported via pragma comment on Windows

}<|MERGE_RESOLUTION|>--- conflicted
+++ resolved
@@ -169,11 +169,12 @@
 
 extern "C" {
 
-<<<<<<< HEAD
-SDL_AppResult SDLCALL SDL_AppInit(void** appstate, [[maybe_unused]] int argc, [[maybe_unused]] char* argv[]) {
-=======
+#ifdef WIN32
+#define SDL_APPLICATION_EXPORT_SAVED SDL_APPLICATION_EXPORT
+#define SDL_APPLICATION_EXPORT
+#endif
+
 SDL_APPLICATION_EXPORT SDL_AppResult SDLCALL SDL_AppInit(void** appstate, [[maybe_unused]] int argc, [[maybe_unused]] char* argv[]) {
->>>>>>> 87f3094f
   auto& runner = sdl::ApplicationRunner::getInstance();
   auto* app = runner.getApplication();
   
@@ -193,11 +194,7 @@
   return SDL_APP_FAILURE;
 }
 
-<<<<<<< HEAD
-SDL_AppResult SDLCALL SDL_AppIterate(void* appstate) {
-=======
 SDL_APPLICATION_EXPORT SDL_AppResult SDLCALL SDL_AppIterate(void* appstate) {
->>>>>>> 87f3094f
   auto* runner = static_cast<sdl::ApplicationRunner*>(appstate);
   if (runner == nullptr) {
     return SDL_APP_SUCCESS;
@@ -214,11 +211,7 @@
   return SDL_APP_SUCCESS;
 }
 
-<<<<<<< HEAD
-void SDLCALL SDL_AppQuit(void* appstate, [[maybe_unused]] SDL_AppResult result) {
-=======
 SDL_APPLICATION_EXPORT void SDLCALL SDL_AppQuit(void* appstate, [[maybe_unused]] SDL_AppResult result) {
->>>>>>> 87f3094f
   auto* runner = static_cast<sdl::ApplicationRunner*>(appstate);
   if (runner == nullptr) {
     return;
@@ -234,11 +227,7 @@
   instance.reset();
 }
 
-<<<<<<< HEAD
-SDL_AppResult SDLCALL SDL_AppEvent([[maybe_unused]] void* appstate, SDL_Event* event) {
-=======
 SDL_APPLICATION_EXPORT SDL_AppResult SDLCALL SDL_AppEvent([[maybe_unused]] void* appstate, SDL_Event* event) {
->>>>>>> 87f3094f
   if (event == nullptr) {
     return SDL_APP_CONTINUE;
   }
@@ -259,5 +248,8 @@
 }
 
 // SDL callback functions exported via pragma comment on Windows
+#ifdef WIN32
+#define SDL_APPLICATION_EXPORT SDL_APPLICATION_EXPORT_SAVED
+#endif
 
 }